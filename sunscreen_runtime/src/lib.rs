--- conflicted
+++ resolved
@@ -22,11 +22,7 @@
 pub use run::*;
 pub use runtime::*;
 pub use serialization::WithContext;
-<<<<<<< HEAD
-pub use zkp::RuntimeZkpBackend as ZkpBackend;
-=======
 pub use sunscreen_zkp_backend::ZkpBackend;
->>>>>>> f66aa69b
 
 use seal_fhe::{Ciphertext as SealCiphertext, Plaintext as SealPlaintext};
 use serde::{Deserialize, Serialize};
