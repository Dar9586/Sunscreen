--- conflicted
+++ resolved
@@ -12,21 +12,13 @@
     SealPlaintext, TryFromPlaintext, TryIntoPlaintext, TypeNameInstance,
 };
 use std::marker::PhantomData;
-<<<<<<< HEAD
-use std::sync::atomic::AtomicUsize;
-=======
-
->>>>>>> f66aa69b
 use sunscreen_zkp_backend::{BigInt, Operation as ZkpOperation};
 
 use std::time::Instant;
 
 use log::trace;
 
-<<<<<<< HEAD
-=======
 #[cfg(feature = "debugger")]
->>>>>>> f66aa69b
 use sunscreen_compiler_common::DebugSessionProvider;
 use sunscreen_fhe_program::FheProgramTrait;
 use sunscreen_fhe_program::SchemeType;
@@ -443,11 +435,7 @@
     where
         I: Into<FheProgramInput>,
     {
-<<<<<<< HEAD
         let session_name = get_session_name(&fhe_program.metadata.name, "fhe");
-=======
-        let session_name = get_session_name(&fhe_program.metadata.name);
->>>>>>> f66aa69b
 
         self.run_impl(
             fhe_program,
@@ -546,32 +534,14 @@
         let now = Instant::now();
 
         let session_provider = if cfg!(feature = "debugger") {
-<<<<<<< HEAD
-            Some(Box::new(GlobalSessionProvider::new(&get_session_name(
+            Some(GlobalSessionProvider::new(&get_session_name(
                 &program.metadata.name,
                 "zkp"
-            ))))
-=======
-            Some(GlobalSessionProvider::new(&get_session_name(
-                &program.metadata.name,
             )))
->>>>>>> f66aa69b
         } else {
             None
         };
         #[cfg(feature = "debugger")]
-<<<<<<< HEAD
-        let boxed = session_provider.unwrap() as Box<dyn DebugSessionProvider<ZkpOperation, BigInt, String>>;
-
-        let debug_session_provider = if cfg!(feature = "debugger") {
-            Some(&boxed)
-        } else {
-            None
-        };
-
-        #[cfg(feature = "debugger")]
-        start_web_server();
-=======
         let provider =
             &session_provider.unwrap() as &dyn DebugSessionProvider<ZkpOperation, BigInt, String>;
         #[cfg(feature = "debugger")]
@@ -579,18 +549,13 @@
 
         #[cfg(not(feature = "debugger"))]
         let debug_session_provider = None;
->>>>>>> f66aa69b
 
         let prog = backend.jit_prover(
             program,
             &constant_inputs,
             &public_inputs,
             &private_inputs,
-<<<<<<< HEAD
-            debug_session_provider
-=======
             debug_session_provider,
->>>>>>> f66aa69b
         )?;
 
         trace!("Prover JIT time {}s", now.elapsed().as_secs_f64());
