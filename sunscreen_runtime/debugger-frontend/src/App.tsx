import React, { useCallback, useEffect, useState } from 'react';
import { Prism as SyntaxHighlighter } from 'react-syntax-highlighter';
import { atomDark } from 'react-syntax-highlighter/dist/esm/styles/prism';
import ReactSplit, { SplitDirection } from '@devbookhq/splitter'
import './App.css'

import { UberGraph } from './UberGraph';
import { SelectionT } from 'react-digraph';
import { render } from 'react-dom';

interface CodeBlockProps {
  code: string;
  onClickHandler: (number: number) => void;
  selectedLine: number;
}

function CodeBlock({ code, onClickHandler, selectedLine }: CodeBlockProps) {
  const onSelectLine = useCallback(
    (lineNumber: number) => onClickHandler(lineNumber),
    [onClickHandler]
  )

  const lineProps = useCallback((lineNumber: number) => {
    return lineNumber !== selectedLine ?
      {
        onClick: () => onSelectLine(lineNumber),
      } :
      {
        onClick: () => onSelectLine(lineNumber),
        style: { backgroundColor: "saddlebrown" }
      }
  }, [onSelectLine, selectedLine]);

  return (
    <SyntaxHighlighter
      language="rust"
      style={atomDark}
      showLineNumbers={true}
      wrapLines={true}
      useInlineStyles={true}
      lineProps={lineProps}
      lineNumberStyle={{ minWidth: 10 }}
    >
      {code}
    </SyntaxHighlighter>
  );
};

type InputCiphertextOp = {
  type: 'InputCiphertext';
  id: number
};

type InputPlaintextOp = {
  type: 'InputCiphertext';
  id: number
};

type MultiplyOp = {
  type: 'Multiply'
  id: number
};

type AddOp = {
  type: 'Add'
  id: number
};

type SubOp = {
  type: 'Sub'
  id: number
};

type RelinearizeOp = {
  type: 'Relinearize'
  id: number
};

type OutputCiphertextOp = {
  type: 'OutputCiphertext'
  id: number
};

type HiddenInputOp = {
  type: 'HiddenInput'
}

type PublicInputOp = {
  type: 'PublicInput'
}

type ConstantInputOp = {
  type: 'ConstantInput'
}

type ZkpConstantOp = {
  type: 'Constant'
  content: string
}

type InvokeGadgetOp = {
  type: 'InvokeGadget',
  content: string
}

type ConstraintOp = {
  type: 'Constraint',
  content: string
}

type MulOp = {
  type: 'Mul'
}

type PrivateInputOp = {
  type: 'PrivateInput'
}

type FheProgramOperation = InputCiphertextOp | InputPlaintextOp | MultiplyOp | AddOp | SubOp | RelinearizeOp | OutputCiphertextOp

type ZkpProgramOperation = HiddenInputOp | PublicInputOp | ConstantInputOp | MultiplyOp | AddOp | SubOp | InvokeGadgetOp | ConstraintOp | ZkpConstantOp | MulOp | PrivateInputOp

type FheProgramNode = {
  operation: FheProgramOperation
}

type GraphEdge = [number, number, any]


type FheProgram = {
  graph: { graph: { graph: FheProgramGraph } };
  data: 'Bfv'
}

type ZkpProgram = {
  graph: { graph: { graph: ZkpProgramGraph } };
  data: any
}

type FheProgramGraph = {
  nodes: [{ operation: FheProgramOperation }],
  edges: GraphEdge
}

type ZkpProgramGraph = {
  nodes: [{ operation: ZkpProgramOperation }],
  edges: GraphEdge
}

type DisplayGraph = {
  nodes: [DisplayNode],
  edges: null | GraphEdge,
  node_holes: number[],
}

type FheOperationNode = { type: "FheOperation", id: number, op: FheProgramOperation, problematic: boolean }
type GraphNode = { type: "Group", id: number, problematic: boolean, title: string }
type ZkpOperationNode = { type: "Zkpoperation", id: number, op: ZkpProgramOperation, problematic: boolean }

type DisplayNode = GraphNode | FheOperationNode | ZkpOperationNode

function groupToGraph(groupData: DisplayGraph) {
  const nodes: any[] = [];
  const edges: any[] = [];

  for (let i = 0; i < groupData.nodes.length; ++i) {
    const node = groupData.nodes[i];
    switch (node.type) {
      case "Group":
        if (node.problematic) {
          nodes.push({ id: i + groupData.node_holes.length, title: node.title, type: 'probGroup', groupId: node.id })
        } else {
          nodes.push({ id: i + groupData.node_holes.length, title: node.title, type: 'group', groupId: node.id })
        }
        break;
      default:
        const op = node.op
        switch (op.type) {
          case 'InputCiphertext':
            console.log('test')
            nodes.push({ id: node.id, title: "", type: 'inputCiphertext' })
            break
          case 'Relinearize':
            nodes.push({ id: node.id, title: "", type: 'relinearize' })
            break
          case 'Mul':
          case 'Multiply':
            if (node.problematic) {
              nodes.push({ id: node.id, title: "", type: 'probMultiply' })
            } else {
              nodes.push({ id: node.id, title: "", type: 'multiply' })
            }
            
            break
          case 'Add':
            if (node.problematic) {
              nodes.push({ id: node.id, title: "", type: 'probAdd' })
            } else {
              nodes.push({ id: node.id, title: "", type: 'add' })
            }            
            break
          case 'Sub':
            if (node.problematic) {
              nodes.push({ id: node.id, title: "", type: 'probSub' })
            } else {
              nodes.push({ id: node.id, title: "", type: 'sub' })
            }            
            break
          case 'OutputCiphertext':
            nodes.push({ id: node.id, title: "", type: 'outputCiphertext' })
            break;
          case 'Constraint':
            if (node.problematic) {
              nodes.push({ id: node.id, title: "", type: 'probConstraint', constraint: op.content })            
            } else {
              nodes.push({ id: node.id, title: "", type: 'constraint', constraint: op.content })
            }
            break;
          case 'HiddenInput':
            nodes.push({ id: node.id, title: "", type: 'hidInput' })
            break;
          case 'PublicInput':
            nodes.push({ id: node.id, title: "", type: 'pubInput' })
            break;
          case 'PrivateInput':
            nodes.push({ id: node.id, title: "", type: 'privInput' })
            break;
          case 'Constant':
          case 'ConstantInput':
            nodes.push({ id: node.id, title: "", type: 'constantInput' })
            break;
          default:
            nodes.push({ id: node.id, title: JSON.stringify(op), type: 'empty' })
            break;
        }
    }
    for (let i = 0; i < groupData.edges.length; i++) {
      const edge = groupData.edges[i];
      // console.log(edge);
      if (edge !== null) {
        edges.push({ source: edge[0], target: edge[1], type: edge[2] });
      }
    }
  }
  return { nodes: nodes, edges: edges }
}


const dataToGraph = (data: FheProgramGraph | ZkpProgramGraph) => {
  const nodes: any[] = [];
  const edges: any[] = [];

  for (let i: number = 0; i < data.nodes.length; ++i) {
    const op = data.nodes[i].operation
    switch (op.type) {
      case 'InputCiphertext':
        console.log('test')
        nodes.push({ id: i, title: "", type: 'inputCiphertext' })
        break
      case 'Relinearize':
        nodes.push({ id: i, title: "", type: 'relinearize' })
        break
      case 'Mul':
      case 'Multiply':
        nodes.push({ id: i, title: "", type: 'multiply' })
        break
      case 'Add':
        nodes.push({ id: i, title: "", type: 'add' })
        break
      case 'Sub':
        nodes.push({ id: i, title: "", type: 'sub' })
        break
      case 'OutputCiphertext':
        nodes.push({ id: i, title: "", type: 'outputCiphertext' })
        break;
      case 'Constraint':
        nodes.push({ id: i, title: "", type: 'constraint', constraint: op.content })
        break;
      case 'HiddenInput':
        nodes.push({ id: i, title: "", type: 'hidInput' })
        break;
      case 'PublicInput':
        nodes.push({ id: i, title: "", type: 'pubInput' })
        break;
      case 'PrivateInput':
        nodes.push({ id: i, title: "", type: 'privInput' })
        break;
      case 'Constant':
      case 'ConstantInput':
        nodes.push({ id: i, title: "", type: 'constantInput' })
        break;
      default:
        nodes.push({ id: i, title: JSON.stringify(op), type: 'empty' })
        break;
    }
  }
  for (let i: number = 0; i < data.edges.length; ++i) {
    edges.push({ source: data.edges[i][0], target: data.edges[i][1], type: data.edges[i][2] })
  }
  return { nodes: nodes, edges: edges }
}

async function isProblematic(node, session: string) {
  switch (node.type) {
    case 'add':
    case 'sub':
    case 'multiply':
      if (session.split('_')[0] === 'zkp') {
        return false
      } else {
        const info = await fetch(`sessions/${session}/${node.id}`).then(d => d.json())
        return info.Bfv.overflowed || info.Bfv.noise_budget <= 0
      }
    case 'constraint':
      const info = await fetch(`sessions/${session}/${node.id}`).then(d => d.json())
      return info.Zkp != 0
    default:
      return false;
  }
}


const App = () => {

  const [selectedLine, setLine] = useState<number>(0);
  const [vertSize, setVertSize] = useState<any[]>();
  const [horSize, setHorSize] = useState<any[]>();
  const [currCode, setCode] = useState<string>("select a session");
  const [currGraph, setGraph] = useState({ nodes: [], edges: [] });
  const [selected, select] = useState<SelectionT | null>(null);
  const [sessionList, setSessionList] = useState<string[]>([]);
  const [session, setSession] = useState<string>("");
  const [info, setInfo] = useState<any>({ id: "no node selected" });
  const [problemNodes, setProblemNodes] = useState<number[]>([]);
  const [groupStack, setGroupStack] = useState<number[]>([]);

  useEffect(
    () => { fetch("/sessions").then(j => j.json()).then(l => setSessionList(l)) }, []
  )

<<<<<<< HEAD
  const updateProblematicNodes = useCallback(async (graph) => {
=======
  const setProblematicNodes = async (graph) => {
>>>>>>> f56bd958
    const newGraph = JSON.parse(JSON.stringify(graph))
    const nodes = newGraph.nodes;
    for (const node of nodes) {
      if (await isProblematic(node, session)) {
        node.type = "prob" + node.type.charAt(0).toUpperCase() + node.type.slice(1)
        setProblemNodes(problemNodes.concat([node.id]))
      }
    }
    setGraph(newGraph)
  }
  

  const pushGroup = (id: number) => {
    setGroupStack(groupStack.concat([id]));
  }

  const popGroup = () => {
    if (groupStack.length != 1) {
      setGroupStack(groupStack.slice(0, -1));
    }
  }

  const updateLine = useCallback(
    async (lineNumber: number) => {
<<<<<<< HEAD

    }, [setLine, setGraph, session]
=======
      setLine(lineNumber)
      const graph = {
        nodes: [
          {
            id: 1,
            title: `line ${lineNumber}`,
            type: 'empty',
            x: -10,
            y: 0
          },
          {
            id: 2,
            title: `test_func`,
            type: 'problematic',
            x: 0,
            y: 0
          }
        ],
        edges: [
          { source: 1, target: 2, directed: true, arrowhead: 'normal' }
        ]
      }
      setGraph(lineNumber !== 1 ? graph : dataToGraph(await fetch(`/sessions/${session}`).then(d => d.json())))
    }, [session]
>>>>>>> f56bd958
  )

  const updateSelection = useCallback(
    async (selection, e) => {
      select(selection);
      const node = selection.nodes?.values().next().value;
      console.log(node)

      if (node != null) {
<<<<<<< HEAD
        if (node.type == 'group' || node.type == 'probGroup') {
          setInfo({type: 'group', groupId: node.groupId})
        } else {
          if (session.split('_')[0] == "fhe") {
            setInfo({
              ...selection.nodes?.values().next().value,
              ...(await fetch(`sessions/${session}/${node.id}`).then(d => d.json())).Bfv,
              stacktrace: filterStackTrace(await fetch(`sessions/${session}/stacktrace/${node.id}`).then(d => d.json()))
            })
          } else {
            setInfo({
              ...selection.nodes?.values().next().value,
              value: (await fetch(`sessions/${session}/${node.id}`).then(d => d.json())).Zkp,
              stacktrace: filterStackTrace(await fetch(`sessions/${session}/stacktrace/${node.id}`).then(d => d.json()))
            })
          }
        }
=======
        if (session.split('_')[0] == "fhe") {
          setInfo({
            ...selection.nodes?.values().next().value,
            ...(await fetch(`sessions/${session}/${node.id}`).then(d => d.json())).Bfv,
            stacktrace: filterStackTrace(await fetch(`sessions/${session}/stacktrace/${node.id}`).then(d => d.json()))
          })
        } else {
          setInfo({
            ...selection.nodes?.values().next().value,
            value: (await fetch(`sessions/${session}/${node.id}`).then(d => d.json())).Zkp,
            stacktrace: filterStackTrace(await fetch(`sessions/${session}/stacktrace/${node.id}`).then(d => d.json()))
          })
        }

>>>>>>> f56bd958
      } else {
        setInfo({ id: "no node selected" })
      }
    }, [session]
  )

<<<<<<< HEAD
  const updateSession = useCallback(
    (event) => {
      const newSession = event.target.value

      setSession(newSession)
    }, [setSession]
  )
=======
  const updateSession = (event) => {
    const newSession = event.target.value
    setSession(newSession)
  }
>>>>>>> f56bd958

  useEffect(() => {
    setGroupStack([0]);
    const update = async () => {
<<<<<<< HEAD
      // const graph = await updateProblematicNodes(dataToGraph(await fetch(`/sessions/${session}`).then(d => d.json())))
      // setGraph(graph)
=======
      const graph = dataToGraph(await fetch(`/sessions/${session}`).then(d => d.json()))
      setGraph(graph)
>>>>>>> f56bd958
      setCode(await fetch(`/programs/${session}`).then(p => p.json()))
      return graph
    }
    update()
  }, [session])

  useEffect(() => {
<<<<<<< HEAD
      async function update() {
        const newGraph = groupToGraph(await fetch(`/sessions/${session}/groups/${groupStack.at(-1)}`).then(j => j.json()))
        console.log(newGraph);
        setGraph(newGraph)
      }
      update()
    }, [groupStack]
=======
      setProblematicNodes(currGraph)
    }, [currGraph]
>>>>>>> f56bd958
  )

  return (

    <div className='splits'>
      <ReactSplit direction={SplitDirection.Horizontal} onResizeFinished={(p, n) => setHorSize(n)} initialSizes={horSize}>
        <div className="pane">
          <ReactSplit direction={SplitDirection.Vertical} onResizeFinished={(p, n) => setVertSize(n)} initialSizes={vertSize}>
            <div className='pane'><CodeBlock
              code={currCode}
              onClickHandler={updateLine}
              selectedLine={selectedLine}
            ></CodeBlock></div>
            <div className='pane'>
              <SessionPicker sessionList={sessionList} onUpdate={updateSession} />
              <div>Problem Nodes: {JSON.stringify(problemNodes)}</div>
<<<<<<< HEAD
              <NodeInfo info={info} pushGroup={pushGroup} popGroup={popGroup} />
=======
              <NodeInfo info={info} />
>>>>>>> f56bd958
            </div>
          </ReactSplit>
        </div>
        <div className='pane'><UberGraph
          graph={currGraph} onSelect={updateSelection} selected={selected} /></div>
      </ReactSplit>
    </div>
  );
}

<<<<<<< HEAD
function NodeInfo({ info, pushGroup, popGroup }) {
=======
function NodeInfo({ info }) {
>>>>>>> f56bd958
  if (info != null) {
    if (Object.keys(info).includes('groupId')) {
      return (
        <div>
          <p>{`Group: ${info.groupId}`}</p>
          <button style={{backgroundColor: 'white'}} onClick={() => pushGroup(info.groupId)}>Step Into Group</button>
        </div>
      )
    } else if (Object.keys(info).includes('stacktrace')) {
      return infoToHtml(info);
    } else {
      if (Object.keys(info).includes('id') && info.id == "no node selected") {
        return <div>
          <p>No node selected</p>
          <button style={{backgroundColor: 'white'}} onClick={() => popGroup()}>Step Out of Group</button>
        </div>
      }
      return (<div>
        {Object.keys(info).filter(k => k != "stacktrace").map((k) => (<p>{k}: {JSON.stringify(info[k])}</p>))}
      </div>)
    }
<<<<<<< HEAD
=======

>>>>>>> f56bd958
  }
  return <p>{JSON.stringify(info)}</p>
}

function SessionPicker({ sessionList, onUpdate }: { sessionList: string[], onUpdate: (string) => void }) {

  return (
    <select onChange={onUpdate} style={{ backgroundColor: 'white', fontFamily: 'monospace' }}>
      <option value='none'>Select a session!</option>
      {sessionList.map(s => (<option value={s}>{s}</option>))}
    </select>
  )
}

window.addEventListener('load', () => {
  alert()
  const root = render(<App />, document.getElementById('root'));
});

function filterStackTrace(st) {
  console.log(st)
  const re1 = RegExp("\S*/sunscreen_compiler_common/src/\S*")
  const re2 = RegExp("\S*/sunscreen/src/\S*")
  const re3 = RegExp("\S*/rustc/\S*")
  const re4 = RegExp("\S*/cargo/\*")
  const filtered = st.filter(c => !re1.test(c.callee_file))
    .filter(c => !re2.test(c.callee_file))
    .filter(c => !re3.test(c.callee_file))
    .filter(c => !re4.test(c.callee_file))
    .filter(c => c.callee_file !== 'No such file')
  return filtered;
}

const excludedKeys = ['x', 'y', 'title', 'stacktrace']

function infoToHtml(info: any) {
  const filteredKeys = Object.keys(info).filter(k => !excludedKeys.includes(k));
  if (info.type == 'probConstraint' || info.type == 'constraint') {
    info.value = info.value != "1"
  }
  return (<div style={{ fontFamily: 'sans-serif' }}>
    {filteredKeys.map((k) => (<p>{k}: {JSON.stringify(info[k])}</p>))}
    <p>stacktrace:</p>
    {info.stacktrace.map(c => (<p>{`${c.callee_name.split("::").at(-2)} @ ${c.callee_file}:${c.callee_lineno}`}</p>))}
  </div>)
}<|MERGE_RESOLUTION|>--- conflicted
+++ resolved
@@ -338,11 +338,7 @@
     () => { fetch("/sessions").then(j => j.json()).then(l => setSessionList(l)) }, []
   )
 
-<<<<<<< HEAD
   const updateProblematicNodes = useCallback(async (graph) => {
-=======
-  const setProblematicNodes = async (graph) => {
->>>>>>> f56bd958
     const newGraph = JSON.parse(JSON.stringify(graph))
     const nodes = newGraph.nodes;
     for (const node of nodes) {
@@ -367,35 +363,7 @@
 
   const updateLine = useCallback(
     async (lineNumber: number) => {
-<<<<<<< HEAD
-
     }, [setLine, setGraph, session]
-=======
-      setLine(lineNumber)
-      const graph = {
-        nodes: [
-          {
-            id: 1,
-            title: `line ${lineNumber}`,
-            type: 'empty',
-            x: -10,
-            y: 0
-          },
-          {
-            id: 2,
-            title: `test_func`,
-            type: 'problematic',
-            x: 0,
-            y: 0
-          }
-        ],
-        edges: [
-          { source: 1, target: 2, directed: true, arrowhead: 'normal' }
-        ]
-      }
-      setGraph(lineNumber !== 1 ? graph : dataToGraph(await fetch(`/sessions/${session}`).then(d => d.json())))
-    }, [session]
->>>>>>> f56bd958
   )
 
   const updateSelection = useCallback(
@@ -405,7 +373,6 @@
       console.log(node)
 
       if (node != null) {
-<<<<<<< HEAD
         if (node.type == 'group' || node.type == 'probGroup') {
           setInfo({type: 'group', groupId: node.groupId})
         } else {
@@ -423,29 +390,13 @@
             })
           }
         }
-=======
-        if (session.split('_')[0] == "fhe") {
-          setInfo({
-            ...selection.nodes?.values().next().value,
-            ...(await fetch(`sessions/${session}/${node.id}`).then(d => d.json())).Bfv,
-            stacktrace: filterStackTrace(await fetch(`sessions/${session}/stacktrace/${node.id}`).then(d => d.json()))
-          })
-        } else {
-          setInfo({
-            ...selection.nodes?.values().next().value,
-            value: (await fetch(`sessions/${session}/${node.id}`).then(d => d.json())).Zkp,
-            stacktrace: filterStackTrace(await fetch(`sessions/${session}/stacktrace/${node.id}`).then(d => d.json()))
-          })
-        }
-
->>>>>>> f56bd958
+
       } else {
         setInfo({ id: "no node selected" })
       }
     }, [session]
   )
 
-<<<<<<< HEAD
   const updateSession = useCallback(
     (event) => {
       const newSession = event.target.value
@@ -453,23 +404,10 @@
       setSession(newSession)
     }, [setSession]
   )
-=======
-  const updateSession = (event) => {
-    const newSession = event.target.value
-    setSession(newSession)
-  }
->>>>>>> f56bd958
 
   useEffect(() => {
     setGroupStack([0]);
     const update = async () => {
-<<<<<<< HEAD
-      // const graph = await updateProblematicNodes(dataToGraph(await fetch(`/sessions/${session}`).then(d => d.json())))
-      // setGraph(graph)
-=======
-      const graph = dataToGraph(await fetch(`/sessions/${session}`).then(d => d.json()))
-      setGraph(graph)
->>>>>>> f56bd958
       setCode(await fetch(`/programs/${session}`).then(p => p.json()))
       return graph
     }
@@ -477,7 +415,6 @@
   }, [session])
 
   useEffect(() => {
-<<<<<<< HEAD
       async function update() {
         const newGraph = groupToGraph(await fetch(`/sessions/${session}/groups/${groupStack.at(-1)}`).then(j => j.json()))
         console.log(newGraph);
@@ -485,10 +422,6 @@
       }
       update()
     }, [groupStack]
-=======
-      setProblematicNodes(currGraph)
-    }, [currGraph]
->>>>>>> f56bd958
   )
 
   return (
@@ -505,11 +438,7 @@
             <div className='pane'>
               <SessionPicker sessionList={sessionList} onUpdate={updateSession} />
               <div>Problem Nodes: {JSON.stringify(problemNodes)}</div>
-<<<<<<< HEAD
               <NodeInfo info={info} pushGroup={pushGroup} popGroup={popGroup} />
-=======
-              <NodeInfo info={info} />
->>>>>>> f56bd958
             </div>
           </ReactSplit>
         </div>
@@ -520,11 +449,7 @@
   );
 }
 
-<<<<<<< HEAD
 function NodeInfo({ info, pushGroup, popGroup }) {
-=======
-function NodeInfo({ info }) {
->>>>>>> f56bd958
   if (info != null) {
     if (Object.keys(info).includes('groupId')) {
       return (
@@ -546,10 +471,6 @@
         {Object.keys(info).filter(k => k != "stacktrace").map((k) => (<p>{k}: {JSON.stringify(info[k])}</p>))}
       </div>)
     }
-<<<<<<< HEAD
-=======
-
->>>>>>> f56bd958
   }
   return <p>{JSON.stringify(info)}</p>
 }
