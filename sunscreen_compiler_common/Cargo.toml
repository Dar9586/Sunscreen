[package]
name = "sunscreen_compiler_common"
version = "0.7.0"
edition = "2021"

# See more keys and their definitions at https://doc.rust-lang.org/cargo/reference/manifest.html

[dependencies]
<<<<<<< HEAD
petgraph = { version = "0.6.2", features = ["serde-1"] }
proc-macro2 = "1.0.47"
quote = "1.0.21"
semver = "1.0.14"
serde = { version = "1.0.147", features = ["derive"] }
syn = { version = "2.0.16", features = ["full"] }
thiserror = "1.0.37"
static_assertions = "1.1.0"
radix_trie = { version = "0.2.1", features = ["serde"] }
backtrace = "0.3.67"

[features]
debugger = []
=======
petgraph = { workspace = true }
proc-macro2 = { workspace = true }
quote = { workspace = true }
semver = { workspace = true }
serde = { workspace = true }
syn = { workspace = true }
thiserror = { workspace = true }
static_assertions = { workspace = true }
>>>>>>> c0ef426c
<|MERGE_RESOLUTION|>--- conflicted
+++ resolved
@@ -6,21 +6,7 @@
 # See more keys and their definitions at https://doc.rust-lang.org/cargo/reference/manifest.html
 
 [dependencies]
-<<<<<<< HEAD
-petgraph = { version = "0.6.2", features = ["serde-1"] }
-proc-macro2 = "1.0.47"
-quote = "1.0.21"
-semver = "1.0.14"
-serde = { version = "1.0.147", features = ["derive"] }
-syn = { version = "2.0.16", features = ["full"] }
-thiserror = "1.0.37"
-static_assertions = "1.1.0"
-radix_trie = { version = "0.2.1", features = ["serde"] }
-backtrace = "0.3.67"
-
-[features]
-debugger = []
-=======
+backtrace = { workspace = true }
 petgraph = { workspace = true }
 proc-macro2 = { workspace = true }
 quote = { workspace = true }
@@ -29,4 +15,6 @@
 syn = { workspace = true }
 thiserror = { workspace = true }
 static_assertions = { workspace = true }
->>>>>>> c0ef426c
+
+[features]
+debugger = []