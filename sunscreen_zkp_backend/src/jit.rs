--- conflicted
+++ resolved
@@ -6,11 +6,7 @@
 };
 
 use petgraph::{stable_graph::NodeIndex, visit::EdgeRef, Direction, Graph};
-<<<<<<< HEAD
-use serde::{Serialize, Deserialize};
-=======
 use serde::Serialize;
->>>>>>> f66aa69b
 use sunscreen_compiler_common::{
     forward_traverse, forward_traverse_mut,
     transforms::{GraphTransforms, Transform},
@@ -22,10 +18,7 @@
 use sunscreen_compiler_common::DebugData;
 
 #[derive(Clone, Serialize)]
-<<<<<<< HEAD
 #[serde(tag = "type", content = "content")]
-=======
->>>>>>> f66aa69b
 /**
  * An operation in Sunscreen's intermediate representation programs before JIT compilation.
  */
@@ -204,14 +197,11 @@
      *
      */
     pub name: String,
-<<<<<<< HEAD
 
     /**
      * source code
      */
     pub source: String,
-=======
->>>>>>> f66aa69b
 }
 
 /**
@@ -300,11 +290,7 @@
     constant_inputs: &[U],
     public_inputs: &[U],
     private_inputs: &[U],
-<<<<<<< HEAD
-    session_provider: Option<&Box<dyn DebugSessionProvider<Operation, BigInt, String>>>,
-=======
     session_provider: Option<&dyn DebugSessionProvider<Operation, BigInt, String>>,
->>>>>>> f66aa69b
 ) -> Result<ExecutableZkpProgram>
 where
     U: BackendField,
@@ -313,11 +299,7 @@
     let mut session = session_provider.as_ref().map(|_| Session {
         graph: prog.graph.clone(),
         run_data: vec![],
-<<<<<<< HEAD
         metadata: prog.metadata.source.to_owned(),
-=======
-        metadata: prog.metadata.name.to_owned(),
->>>>>>> f66aa69b
     });
 
     let expected_private_inputs = prog
@@ -521,14 +503,11 @@
         v.add_session(session.unwrap());
     }
 
-<<<<<<< HEAD
     #[cfg(feature = "debugger")]
     if (unsatisfied_constraint.is_some()) {
         return Err(Error::UnsatisfiableConstraint(unsatisfied_constraint.unwrap()));
     }
     
-=======
->>>>>>> f66aa69b
     jit_common(
         prog,
         constant_inputs,
@@ -583,11 +562,7 @@
     constant_inputs: &[U],
     public_inputs: &[U],
     node_outputs: Option<HashMap<NodeIndex, U>>,
-<<<<<<< HEAD
-    #[cfg(feature = "debugger")] debug_info: Option<ZkpDebugInfo>,
-=======
     #[cfg(feature = "debugger")] _debug_info: Option<ZkpDebugInfo>,
->>>>>>> f66aa69b
 ) -> Result<ExecutableZkpProgram>
 where
     U: BackendField,
@@ -698,11 +673,7 @@
     Ok(CompilationResult {
         graph: executable_graph,
         #[cfg(feature = "debugger")]
-<<<<<<< HEAD
         metadata: prog.graph.metadata,
-=======
-        metadata: DebugData::new(),
->>>>>>> f66aa69b
     })
 }
 
