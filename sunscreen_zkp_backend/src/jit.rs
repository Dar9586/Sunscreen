use std::{any::Any, collections::HashMap, convert::Infallible, fmt::Debug, hash::Hash, sync::Arc};

use crate::{
    exec::{ExecutableZkpProgram, Operation as ExecOperation},
    BigInt, Error, FieldSpec, Gadget, Result, ZkpInto,
};

use petgraph::{stable_graph::NodeIndex, visit::EdgeRef, Direction, Graph};
use serde::Serialize;
use sunscreen_compiler_common::{
    forward_traverse, forward_traverse_mut,
    transforms::{GraphTransforms, Transform},
    CompilationResult, DebugSessionProvider, EdgeInfo, GraphQueryError, NodeInfo,
    Operation as OperationTrait, Session,
};

#[derive(Clone, Serialize)]
#[serde(tag = "type", content = "content")]
/**
 * An operation in Sunscreen's intermediate representation programs before JIT compilation.
 */
pub enum Operation {
    /**
     * A private input known only to the prover.
     */
    PrivateInput(usize),

    /**
     * An input known to the prover and verifier. Mechanically, the prover and verifier
     * should add a constraint that fixes an input variable to the value passed at
     * prove/verify JIT time.
     */
    PublicInput(usize),

    /**
     * An input known to the prover and verifier. Mechanically, the prover and verifier
     * should add a constant passed at prove/verify JIT time.
     */
    ConstantInput(usize),

    /**
     * An input coming from a gadget known only to the prover.
     */
    HiddenInput(usize),

    /**
     * Compute the given [`Gadget`]'s hidden inputs for the gadget input arguments.
     */
    InvokeGadget(Arc<dyn Gadget>),

    /**
     * Add 2 values.
     */
    Add,

    /**
     * Multiply 2 values.
     */
    Mul,

    /**
     * Subtract 2 values.
     */
    Sub,

    /**
     * Negate the given value.
     */
    Neg,

    /**
     * Constraint the node's parent to equal the given field element.
     */
    Constraint(BigInt),

    /**
     * A constant field element.
     */
    Constant(BigInt),
}

impl Hash for Operation {
    fn hash<H: std::hash::Hasher>(&self, state: &mut H) {
        match self {
            Self::PrivateInput(x) => {
                state.write_u8(0);
                state.write_usize(*x);
            }
            Self::PublicInput(x) => {
                state.write_u8(1);
                state.write_usize(*x);
            }
            Self::HiddenInput(x) => {
                state.write_u8(2);
                state.write_usize(*x);
            }
            Self::Constraint(x) => {
                state.write_u8(3);
                x.hash(state);
            }
            Self::Constant(x) => {
                state.write_u8(4);
                x.hash(state);
            }
            Self::InvokeGadget(g) => {
                state.write_u8(5);
                g.type_id().hash(state);
            }
            Self::Add => state.write_u8(6),
            Self::Sub => state.write_u8(7),
            Self::Mul => state.write_u8(8),
            Self::Neg => state.write_u8(9),
            Self::ConstantInput(x) => {
                state.write_u8(10);
                x.hash(state);
            }
        }
    }
}

impl PartialEq for Operation {
    fn eq(&self, other: &Self) -> bool {
        match (self, other) {
            (Self::PrivateInput(x), Self::PrivateInput(y)) => x == y,
            (Self::PublicInput(x), Self::PublicInput(y)) => x == y,
            (Self::HiddenInput(x), Self::HiddenInput(y)) => x == y,
            (Self::Constraint(x), Self::Constraint(y)) => x == y,
            (Self::Constant(x), Self::Constant(y)) => x == y,
            (Self::InvokeGadget(x), Self::InvokeGadget(y)) => x.type_id() == y.type_id(),
            (Self::Add, Self::Add) => true,
            (Self::Sub, Self::Sub) => true,
            (Self::Mul, Self::Mul) => true,
            (Self::Neg, Self::Neg) => true,
            _ => false,
        }
    }
}

impl Eq for Operation {}

impl Debug for Operation {
    fn fmt(&self, f: &mut std::fmt::Formatter<'_>) -> std::fmt::Result {
        match self {
            Self::PrivateInput(x) => write!(f, "PrivateInput({x})"),
            Self::PublicInput(x) => write!(f, "PublicInput({x})"),
            Self::ConstantInput(x) => write!(f, "ConstantInput({x})"),
            Self::HiddenInput(x) => write!(f, "HiddenInput({x})"),
            Self::Constraint(x) => write!(f, "Constraint({x:#?})"),
            Self::Constant(x) => write!(f, "Constant({x:#?})"),
            Self::InvokeGadget(g) => write!(f, "InvokeGadget({})", g.debug_name()),
            Self::Add => write!(f, "Add"),
            Self::Sub => write!(f, "Sub"),
            Self::Mul => write!(f, "Mul"),
            Self::Neg => write!(f, "Neg"),
        }
    }
}

impl OperationTrait for Operation {
    fn is_binary(&self) -> bool {
        matches!(self, Operation::Add | Operation::Sub | Operation::Mul)
    }

    fn is_commutative(&self) -> bool {
        matches!(self, Operation::Add | Operation::Mul)
    }

    fn is_unary(&self) -> bool {
        matches!(self, Operation::Neg)
    }

    fn is_unordered(&self) -> bool {
        matches!(self, Operation::Constraint(_))
    }

    fn is_ordered(&self) -> bool {
        matches!(self, Operation::InvokeGadget(_))
    }
}

/**
 *
 */
#[derive(Clone)]
pub struct ZkpProgramMetadata {
    /**
     *
     */
    pub name: String,

    /**
     * source code
     */
    pub source: String,
}

/**
 *
 */
#[derive(Clone)]
pub struct CompiledZkpProgram {
    /**
     *
     */
    pub graph: CompilationResult<Operation>,
    /**
     *
     */
    pub metadata: ZkpProgramMetadata,
}

/**
 * A ZKP program that has been through frontend compilation, but not yet
 * JIT'd.
 */
fn validate_zkp_program(prog: &CompiledZkpProgram) -> Result<()> {
    fn assert_range(inputs: &[usize], input_type: &str) -> Result<()> {
        for (i, j) in inputs.iter().enumerate() {
            if i != *j {
                return Err(Error::malformed_zkp_program(&format!(
                    "The {input_type}s do not form a range."
                )));
            }
        }

        Ok(())
    }

    // Check that the constant, public, and private inputs form a range.
    let mut constant_inputs = prog
        .graph
        .node_weights()
        .filter_map(|x| match x.operation {
            Operation::ConstantInput(x) => Some(x),
            _ => None,
        })
        .collect::<Vec<usize>>();

    constant_inputs.sort();
    assert_range(&constant_inputs, "constant input")?;

    let mut private_inputs = prog
        .graph
        .node_weights()
        .filter_map(|x| match x.operation {
            Operation::PrivateInput(x) => Some(x),
            _ => None,
        })
        .collect::<Vec<usize>>();

    private_inputs.sort();
    assert_range(&private_inputs, "private input")?;

    let mut public_inputs = prog
        .graph
        .node_weights()
        .filter_map(|x| match x.operation {
            Operation::PublicInput(x) => Some(x),
            _ => None,
        })
        .collect::<Vec<usize>>();

    public_inputs.sort();
    assert_range(&private_inputs, "private input")?;

    // TODO: check for cycles, assert each node has correct inputs.

    Ok(())
}

/**
 * Just in time compile a [`CompiledZkpProgram`] into an [`ExecutableZkpProgram`] for creating proofs.
 *
 * # Remarks
 * This method computes [`Gadget`]'s hidden inputs from their gadget inputs. To do this,
 * we first directly run the execution graph and store the outputs of each node.
 */
pub fn jit_prover<U>(
    prog: &CompiledZkpProgram,
<<<<<<< HEAD
    constant_inputs: &[U],
    public_inputs: &[U],
    private_inputs: &[U],
    session_provider: Option<&dyn DebugSessionProvider<Operation, BigInt, String>>,
=======
    constant_inputs: &[U::BackendField],
    public_inputs: &[U::BackendField],
    private_inputs: &[U::BackendField],
>>>>>>> c0ef426c
) -> Result<ExecutableZkpProgram>
where
    U: FieldSpec,
{
    let mut prog = prog.clone();
    let mut session = session_provider.as_ref().map(|_| Session {
        graph: prog.graph.clone(),
        run_data: vec![],
        metadata: prog.metadata.source.to_owned(),
    });

    let expected_private_inputs = prog
        .graph
        .node_weights()
        .filter(|x| matches!(x.operation, Operation::PrivateInput(_)))
        .count();

    if private_inputs.len() != expected_private_inputs {
        return Err(Error::inputs_mismatch(&format!(
            "Expected {} private inputs, received {}",
            expected_private_inputs,
            private_inputs.len()
        )));
    }

    verify_constant_inputs(&prog, constant_inputs)?;
    constrain_public_inputs::<U>(&mut prog, public_inputs)?;

    validate_zkp_program(&prog)?;

    let mut node_outputs: HashMap<NodeIndex, U::BackendField> = HashMap::new();

    #[cfg(feature = "debugger")]
    let mut unsatisfied_constraint: Option<NodeIndex> = None;

    // Run the graph as a computation (not a ZKP) to compute all the
    // gadget hidden input values.
    forward_traverse(&prog.graph, |query, id| {
        let node = query.get_node(id).unwrap();

        match node.operation {
            Operation::PublicInput(x) => {
                if x >= public_inputs.len() {
                    return Err(Error::malformed_zkp_program(&format!("JIT error: Node {:#?}: load public input {} out of bounds. (There are {} public inputs)", id, x, public_inputs.len())));
                }

                let val = &public_inputs[x];

                node_outputs.insert(id, val.clone());
            }
            Operation::PrivateInput(x) => {
                if x >= private_inputs.len() {
                    return Err(Error::malformed_zkp_program(&format!("JIT error: Node {:#?}: load private input {} out of bounds. (There are {} public inputs)", id, x, private_inputs.len())));
                }

                node_outputs.insert(id, private_inputs[x].clone());
            }
            Operation::ConstantInput(x) => {
                node_outputs.insert(id, constant_inputs[x].clone());
            }
            Operation::HiddenInput(_) => {} // Gadgets populate these outputs.
            Operation::Add => {
                let (left, right) = query.get_binary_operands(id)?;

                let output = node_outputs[&left].clone() + node_outputs[&right].clone();

                node_outputs.insert(id, output);
            }
            Operation::Mul => {
                let (left, right) = query.get_binary_operands(id)?;

                let output = node_outputs[&left].clone() * node_outputs[&right].clone();

                node_outputs.insert(id, output);
            }
            Operation::Sub => {
                let (left, right) = query.get_binary_operands(id)?;

                let output = node_outputs[&left].clone() - node_outputs[&right].clone();

                node_outputs.insert(id, output);
            }
            Operation::Neg => {
                let left = query.get_unary_operand(id)?;

                let output = -node_outputs[&left].clone();

                node_outputs.insert(id, output);
            }
            Operation::Constraint(x) => {
                // Constraints produce no outputs, but verify it's met.
                let parents = query.get_unordered_operands(id)?;

                for parent in parents {
                    let actual = node_outputs[&parent].clone().zkp_into();
                    if actual != x {
                        #[cfg(feature = "debugger")]
                        {
                            unsatisfied_constraint = Some(id);
                            node_outputs.insert(id, U::try_from(BigInt::from(1u32)).unwrap());
                        }
                        #[cfg(not(feature = "debugger"))]
                        return Err(Error::UnsatisfiableConstraint(id));
                    }
                }
            }
            Operation::Constant(x) => {
                node_outputs.insert(id, U::BackendField::try_from(x)?);
            }
            Operation::InvokeGadget(ref g) => {
                // Have the gadget tell us what the values are for the
                // hidden inputs and assign their value.
                let arg_indices = query.get_ordered_operands(id)?;

                let args = arg_indices
                    .iter()
                    .map(|x| node_outputs[x].clone().zkp_into())
                    .collect::<Vec<BigInt>>();

                let hidden_inputs = g.compute_hidden_inputs(&args)?;

                let mut next_nodes = query
                    .edges_directed(id, Direction::Outgoing)
                    .map(|x| {
                        if !matches!(x.weight(), EdgeInfo::Unary) {
                            return Err(GraphQueryError::NotUnaryOperation)?;
                        }

                        match prog.graph[x.target()].operation {
                            Operation::HiddenInput(arg_idx) => {
                                Ok(SortableEdge(x.target(), arg_idx))
                            }
                            _ => Err(Error::malformed_zkp_program(&format!(
                                "Node {:#?} is not a Operation::HiddenInput",
                                x.target()
                            ))),
                        }
                    })
                    .collect::<Result<Vec<SortableEdge>>>()?;

                #[derive(Eq)]
                struct SortableEdge(NodeIndex, usize);

                impl PartialEq for SortableEdge {
                    fn eq(&self, other: &Self) -> bool {
                        self.1 == other.1
                    }
                }

                impl PartialOrd for SortableEdge {
                    fn partial_cmp(&self, other: &Self) -> Option<std::cmp::Ordering> {
                        self.1.partial_cmp(&other.1)
                    }
                }

                impl Ord for SortableEdge {
                    fn cmp(&self, other: &Self) -> std::cmp::Ordering {
                        self.1.cmp(&other.1)
                    }
                }

                next_nodes.sort();

                // Assert the HiddenInputs produce a range
                // 0..hidden_inputs.len()
                if hidden_inputs.len() != next_nodes.len() {
                    return Err(Error::malformed_zkp_program(&format!(
                        "Gadget {} at node id {:#?} has incorrect number of hidden inputs. Expected {}: actual: {}",
                        g.debug_name(),
                        id,
                        args.len(),
                        next_nodes.len()
                    )));
                }

                // For each hidden node's index, assign the computed
                // argument
                for (i, e) in next_nodes.iter().enumerate() {
                    // Continuing to assert the argument indices form
                    // a range...
                    if i != e.1 {
                        return Err(Error::malformed_zkp_program(&format!(
                            "Invalid hidden argument index. Expected: {} actual: {}",
                            i, e.1
                        )));
                    }

                    node_outputs.insert(e.0, hidden_inputs[i].try_into()?);
                }
            }
        };

        Ok::<_, Error>(())
    })?;

<<<<<<< HEAD
    if let Some(session) = session.as_mut() {
        let mut out_vec = vec![None; prog.graph.node_count()];

        for (k, v) in node_outputs.iter() {
            out_vec[k.index()] = Some((*v).clone().zkp_into());
        }

        session.run_data = out_vec;
    }

    if let Some(v) = session_provider {
        v.add_session(session.unwrap());
    }

    #[cfg(feature = "debugger")]
    if let Some(id) = unsatisfied_constraint {
        return Err(Error::UnsatisfiableConstraint(id));
    }

    jit_common(
        prog,
        constant_inputs,
        public_inputs,
        Some(node_outputs),
        #[cfg(feature = "debugger")]
        None,
    )
=======
    jit_common::<U>(prog, constant_inputs, public_inputs, Some(node_outputs))
>>>>>>> c0ef426c
}

/**
 * Just in time compile a [`CompiledZkpProgram`] into an [`ExecutableZkpProgram`] for
 * verifying proofs.
 *
 * # Remarks
 * This version doesn't compute hidden inputs, as the verifier doesn't know them.
 */
pub fn jit_verifier<U>(
    prog: &CompiledZkpProgram,
    constant_inputs: &[U::BackendField],
    public_inputs: &[U::BackendField],
) -> Result<ExecutableZkpProgram>
where
    U: FieldSpec,
{
    let mut prog = prog.clone();

    validate_zkp_program(&prog)?;
    verify_constant_inputs(&prog, constant_inputs)?;
    constrain_public_inputs::<U>(&mut prog, public_inputs)?;

<<<<<<< HEAD
    jit_common(
        prog,
        constant_inputs,
        public_inputs,
        None,
        #[cfg(feature = "debugger")]
        None,
    )
}

#[cfg(feature = "debugger")]
pub struct ZkpDebugInfo {
    pub session_name: String,
=======
    jit_common::<U>(prog, constant_inputs, public_inputs, None)
>>>>>>> c0ef426c
}

/**
 * Performs JIT compilation common to the prover and verifier.
 */
fn jit_common<U>(
    mut prog: CompiledZkpProgram,
<<<<<<< HEAD
    constant_inputs: &[U],
    public_inputs: &[U],
    node_outputs: Option<HashMap<NodeIndex, U>>,
    #[cfg(feature = "debugger")] _debug_info: Option<ZkpDebugInfo>,
=======
    constant_inputs: &[U::BackendField],
    public_inputs: &[U::BackendField],
    node_outputs: Option<HashMap<NodeIndex, U::BackendField>>,
>>>>>>> c0ef426c
) -> Result<ExecutableZkpProgram>
where
    U: FieldSpec,
{
    // Remove Gadgets, as we should have already extracted their outputs.
    for n in prog
        .graph
        .node_indices()
        .filter(|x| matches!(prog.graph[*x].operation, Operation::InvokeGadget(_)))
        .collect::<Vec<NodeIndex>>()
    {
        prog.graph.remove_node(n);
    }

    let executable_graph = prog.graph.map(
        |id, n| match n.operation {
            Operation::Add => NodeInfo::new(
                ExecOperation::Add,
                #[cfg(feature = "debugger")]
                n.group_id,
                #[cfg(feature = "debugger")]
                n.stack_id,
            ),
            Operation::Mul => NodeInfo::new(
                ExecOperation::Mul,
                #[cfg(feature = "debugger")]
                n.group_id,
                #[cfg(feature = "debugger")]
                n.stack_id,
            ),
            Operation::Sub => NodeInfo::new(
                ExecOperation::Sub,
                #[cfg(feature = "debugger")]
                n.group_id,
                #[cfg(feature = "debugger")]
                n.stack_id,
            ),
            Operation::Neg => NodeInfo::new(
                ExecOperation::Neg,
                #[cfg(feature = "debugger")]
                n.group_id,
                #[cfg(feature = "debugger")]
                n.stack_id,
            ),
            Operation::Constant(x) => NodeInfo::new(
                ExecOperation::Constant(x),
                #[cfg(feature = "debugger")]
                n.group_id,
                #[cfg(feature = "debugger")]
                n.stack_id,
            ),
            Operation::Constraint(x) => NodeInfo::new(
                ExecOperation::Constraint(x),
                #[cfg(feature = "debugger")]
                n.group_id,
                #[cfg(feature = "debugger")]
                n.stack_id,
            ),
            Operation::PublicInput(id) => NodeInfo::new(
                ExecOperation::Input(id),
                #[cfg(feature = "debugger")]
                n.group_id,
                #[cfg(feature = "debugger")]
                n.stack_id,
            ),
            Operation::PrivateInput(id) => NodeInfo::new(
                ExecOperation::Input(public_inputs.len() + id),
                #[cfg(feature = "debugger")]
                n.group_id,
                #[cfg(feature = "debugger")]
                n.stack_id,
            ),
            Operation::ConstantInput(x) => {
                let val = constant_inputs[x].clone();

                NodeInfo::new(
                    ExecOperation::Constant(val.zkp_into()),
                    #[cfg(feature = "debugger")]
                    n.group_id,
                    #[cfg(feature = "debugger")]
                    n.stack_id,
                )
            }
            Operation::HiddenInput(_) => match node_outputs.as_ref() {
                Some(node_outputs) => NodeInfo::new(
                    ExecOperation::HiddenInput(Some(node_outputs[&id].clone().zkp_into())),
                    #[cfg(feature = "debugger")]
                    n.group_id,
                    #[cfg(feature = "debugger")]
                    n.stack_id,
                ),
                None => NodeInfo::new(
                    ExecOperation::HiddenInput(None),
                    #[cfg(feature = "debugger")]
                    n.group_id,
                    #[cfg(feature = "debugger")]
                    n.stack_id,
                ),
            },
            Operation::InvokeGadget(_) => unreachable!("Not all gadgets processed and removed"),
        },
        |_, e| *e,
    );

    // Convert in and out of Graph to compact all the node indices.
    let executable_graph = Graph::from(executable_graph).into();

    Ok(CompilationResult {
        graph: executable_graph,
        #[cfg(feature = "debugger")]
        metadata: prog.graph.metadata,
    })
}

fn verify_constant_inputs<U>(prog: &CompiledZkpProgram, constant_inputs: &[U]) -> Result<()> {
    let expected_constant_inputs = prog
        .graph
        .node_weights()
        .filter(|x| matches!(x.operation, Operation::ConstantInput(_)))
        .count();

    if constant_inputs.len() != expected_constant_inputs {
        return Err(Error::inputs_mismatch(&format!(
            "Expected {} constant inputs, received {}",
            expected_constant_inputs,
            constant_inputs.len()
        )));
    }

    Ok(())
}

fn constrain_public_inputs<U>(
    prog: &mut CompiledZkpProgram,
    public_inputs: &[U::BackendField],
) -> Result<()>
where
    U: FieldSpec,
{
    let mut arg_indices = prog
        .graph
        .node_weights()
        .filter_map(|x| match x.operation {
            Operation::PublicInput(x) => Some(x),
            _ => None,
        })
        .collect::<Vec<usize>>();

    // Caller should fallibly check this.
    if public_inputs.len() != arg_indices.len() {
        return Err(Error::inputs_mismatch(&format!(
            "Expected {} public inputs, found {}",
            arg_indices.len(),
            public_inputs.len()
        )));
    }

    arg_indices.sort();

    for (i, j) in arg_indices.iter().enumerate() {
        if i != *j {
            return Err(Error::malformed_zkp_program(&format!(
                "Public inputs do not form a range 0..{}",
                arg_indices.len()
            )));
        }
    }

    forward_traverse_mut(&mut prog.graph.graph, |query, id| {
        let mut transforms = GraphTransforms::new();

        let node: &NodeInfo<Operation> = query.get_node(id).unwrap();

        if let Operation::PublicInput(x) = node.operation {
            let as_bigint: BigInt = public_inputs[x].clone().zkp_into();

            let constraint = transforms.push(Transform::AddNode(NodeInfo {
                operation: Operation::Constraint(as_bigint),
                #[cfg(feature = "debugger")]
                group_id: node.group_id,
                #[cfg(feature = "debugger")]
                stack_id: node.stack_id,
            }));
            transforms.push(Transform::AddEdge(
                id.into(),
                constraint.into(),
                EdgeInfo::Unordered,
            ));
        };

        Ok::<_, Infallible>(transforms)
    })
    .unwrap();

    Ok(())
}<|MERGE_RESOLUTION|>--- conflicted
+++ resolved
@@ -277,16 +277,10 @@
  */
 pub fn jit_prover<U>(
     prog: &CompiledZkpProgram,
-<<<<<<< HEAD
-    constant_inputs: &[U],
-    public_inputs: &[U],
-    private_inputs: &[U],
-    session_provider: Option<&dyn DebugSessionProvider<Operation, BigInt, String>>,
-=======
     constant_inputs: &[U::BackendField],
     public_inputs: &[U::BackendField],
     private_inputs: &[U::BackendField],
->>>>>>> c0ef426c
+    session_provider: Option<&dyn DebugSessionProvider<Operation, BigInt, String>>,
 ) -> Result<ExecutableZkpProgram>
 where
     U: FieldSpec,
@@ -386,7 +380,7 @@
                         #[cfg(feature = "debugger")]
                         {
                             unsatisfied_constraint = Some(id);
-                            node_outputs.insert(id, U::try_from(BigInt::from(1u32)).unwrap());
+                            node_outputs.insert(id, U::BackendField::try_from(BigInt::from(1u32)).unwrap());
                         }
                         #[cfg(not(feature = "debugger"))]
                         return Err(Error::UnsatisfiableConstraint(id));
@@ -482,7 +476,6 @@
         Ok::<_, Error>(())
     })?;
 
-<<<<<<< HEAD
     if let Some(session) = session.as_mut() {
         let mut out_vec = vec![None; prog.graph.node_count()];
 
@@ -502,7 +495,7 @@
         return Err(Error::UnsatisfiableConstraint(id));
     }
 
-    jit_common(
+    jit_common::<U>(
         prog,
         constant_inputs,
         public_inputs,
@@ -510,9 +503,6 @@
         #[cfg(feature = "debugger")]
         None,
     )
-=======
-    jit_common::<U>(prog, constant_inputs, public_inputs, Some(node_outputs))
->>>>>>> c0ef426c
 }
 
 /**
@@ -536,8 +526,7 @@
     verify_constant_inputs(&prog, constant_inputs)?;
     constrain_public_inputs::<U>(&mut prog, public_inputs)?;
 
-<<<<<<< HEAD
-    jit_common(
+    jit_common::<U>(
         prog,
         constant_inputs,
         public_inputs,
@@ -550,9 +539,6 @@
 #[cfg(feature = "debugger")]
 pub struct ZkpDebugInfo {
     pub session_name: String,
-=======
-    jit_common::<U>(prog, constant_inputs, public_inputs, None)
->>>>>>> c0ef426c
 }
 
 /**
@@ -560,16 +546,11 @@
  */
 fn jit_common<U>(
     mut prog: CompiledZkpProgram,
-<<<<<<< HEAD
-    constant_inputs: &[U],
-    public_inputs: &[U],
-    node_outputs: Option<HashMap<NodeIndex, U>>,
-    #[cfg(feature = "debugger")] _debug_info: Option<ZkpDebugInfo>,
-=======
     constant_inputs: &[U::BackendField],
     public_inputs: &[U::BackendField],
     node_outputs: Option<HashMap<NodeIndex, U::BackendField>>,
->>>>>>> c0ef426c
+    #[cfg(feature = "debugger")] 
+    _debug_info: Option<ZkpDebugInfo>,
 ) -> Result<ExecutableZkpProgram>
 where
     U: FieldSpec,
