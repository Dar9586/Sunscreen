#![deny(missing_docs)]
#![deny(rustdoc::broken_intra_doc_links)]

//! This crate contains ZKP backends for use with the
//! Sunscreen compiler and runtime.

#[cfg(feature = "bulletproofs")]
/**
 * Types for working with Bulletproofs as the ZKP backend.
 */
pub mod bulletproofs;

mod error;
mod exec;
mod jit;

use std::{
    any::Any,
    ops::{Add, Deref, Mul, Neg, Sub},
};

pub use crypto_bigint::UInt;
use crypto_bigint::{
    subtle::{Choice, ConditionallySelectable},
    Limb, U512,
};
pub use error::*;
pub use exec::ExecutableZkpProgram;
pub use jit::{jit_prover, jit_verifier, CompiledZkpProgram, Operation, ZkpProgramMetadata};
use petgraph::stable_graph::NodeIndex;
use serde::{Deserialize, Serialize};
use sunscreen_compiler_common::DebugSessionProvider;

// Converting between U512 and backend numeric types requires an
// assumption about endianess. We require little endian for now unless
// there's demand for carefully writing endian-aware code.
#[cfg(not(target_endian = "little"))]
compile_error!("This crate currently requires a little endian target architecture.");

/**
 * In ZKP circuits, it's often simpler for the prover to provide additional
 * inputs and prove they meet some criteria than to directly compute some
 * quantity. However, *something* must compute these additional inputs. Rather
 * than delegate this responsibility to the prover's application, we use
 * [`Gadget`]s.
 *
 * `Gadget`s bear some resemblance to a function call in programming
 * languages. They take `N` input values and compute `M` output values. These
 * outputs get assigned to the additional inputs. In addition to computing
 * these values, the `Gadget` describes the circuit to prove the hidden inputs
 * satisfy some constraints.
 *
 * # Remarks
 * Gadget methods seem to accept a superfluous `&self` argument. This serves
 * to ensure the trait is object-safe. Although legal, implementors generally
 * won't have data.
 *
 * The [`Gadget::gadget_input_count`] method is not marked as `const` to
 * maintain object-safety, but implementors should ensure the values these
 * functions return is always the same for a given gadget type.
 *
 * # Example
 * Suppose we want to decompose a native field element `x` into 8-bit
 * unsigned binary. Directly computing this with e.g. Lagrange interpolation
 * is cost prohibitive because `x` lives in a very large field (e.g.
 * Bulletproofs Scalar values are O(2^255)).
 *
 * We instead ask the prover to simply provide the binary decomposition
 * and prove that it's correct. To do this, we create a gadget. Its
 * [`compute_inputs`](Gadget::compute_inputs) method directly computes the
 * decomposition with shifting and masking. Then, the
 * [`gen_circuit`](Gadget::gen_circuit) method defined a circuit that proves
 * the following:
 * * Each hidden input is a 0 or 1
 * * x == 2^7 * b_7 + 2^6 * b_6 ... 2^0 * b_0
 *
 * and outputs (b_0..b_7)
 */
pub trait Gadget: Any + Send + Sync {
    /**
     * Create the subcircuit for this gadget.
     * * `gadget_inputs` are the node indices of the gadget inputs.
     * * `hidden_inputs` are the nodes of the gadget's hidden inputs.
     *
     * Returns the node indices of the gadget outputs.
     *
     * # Remarks
     * `gadget_inputs.len()` is guaranteed to equal
     * `self.get_gadget_input_count()`.
     *
     * `hidden_inputs.len()` is guaranteed to equal
     * `self.get_hidden_input_count()`
     */
    fn gen_circuit(
        &self,
        gadget_inputs: &[NodeIndex],
        hidden_inputs: &[NodeIndex],
    ) -> Vec<NodeIndex>;

    /**
     * Compute the values for each of the hidden inputs from the given
     * gadget inputs.
     *
     * * # Remarks
     * The number of returned hidden input values must equal
     * [`hidden_input_count`](Gadget::hidden_input_count).
     *
     * Implementors should ensure this function runs in constant time.
     */
    fn compute_inputs(&self, gadget_inputs: &[BigInt]) -> Result<Vec<BigInt>>;

    /**
     * Returns the expected number of gadget inputs.
     */
    fn gadget_input_count(&self) -> usize;

    /**
     * Returns the expected number of hidden inputs.
     */
    fn hidden_input_count(&self) -> usize;

    /**
     * The gadget's name used to implement Operation's [`Debug`] trait.
     */
    fn debug_name(&self) -> &'static str {
        std::any::type_name::<Self>()
    }
}

impl Serialize for dyn Gadget {
    fn serialize<S>(&self, serializer: S) -> std::result::Result<S::Ok, S::Error>
    where
<<<<<<< HEAD
        S: serde::Serializer {
=======
        S: serde::Serializer,
    {
>>>>>>> f66aa69b
        serializer.serialize_str(self.debug_name())
    }
}

#[derive(Clone, Serialize, Deserialize)]
//#[serde(tag = "type")]
/**
 * An R1CS proof.
 */
pub enum Proof {
    #[cfg(feature = "bulletproofs")]
    /**
     * A Bulletproofs R1CS proof.
     */
    Bulletproofs {
        /**
         * The value of the Proof.
         */
        value: Box<bulletproofs::BulletproofsR1CSProof>,
    },

    /**
     * A custom proof type provided by an external crate.
     */
    Custom {
        /**
         * THe name of the proof system.
         */
        name: String,
        /**
         * The proof data.
         */
        data: Vec<u8>,
    },
}

#[derive(Debug, Clone, Copy, Hash, Eq, PartialEq)]
/**
 * A large integer representing a backend-agnostic
 * field element.
 */
pub struct BigInt(
    /**
     * The wrapped value.
     */
    pub U512,

);

impl Serialize for BigInt {
    fn serialize<S>(&self, serializer: S) -> std::result::Result<S::Ok, S::Error>
    where
<<<<<<< HEAD
        S: serde::Serializer {
        let raw_str = self.to_string();
        match raw_str.find(|c: char| c.is_numeric() && c != '0') {
            Some(_) => serializer.serialize_str(raw_str.trim_start_matches('0')),
            None => serializer.serialize_str("0")
        }
        
=======
        S: serde::Serializer,
    {
        serializer.serialize_str(self.to_string().as_str())
>>>>>>> f66aa69b
    }
}

impl<T> std::convert::From<T> for BigInt
where
    T: Into<U512>,
{
    fn from(x: T) -> Self {
        Self(x.into())
    }
}

impl Deref for BigInt {
    type Target = U512;

    fn deref(&self) -> &Self::Target {
        &self.0
    }
}

impl PartialOrd for BigInt {
    fn partial_cmp(&self, other: &Self) -> Option<std::cmp::Ordering> {
        self.0.partial_cmp(&other.0)
    }
}

impl Ord for BigInt {
    fn cmp(&self, other: &Self) -> std::cmp::Ordering {
        self.0.cmp(&other.0)
    }
}

impl ConditionallySelectable for BigInt {
    fn conditional_select(a: &Self, b: &Self, choice: crypto_bigint::subtle::Choice) -> Self {
        Self(U512::conditional_select(&a.0, &b.0, choice))
    }
}

impl BigInt {
    /**
     * Create a [`BigInt`] from the given limbs.
     */
    pub const fn from_words(val: [u64; 8]) -> Self {
        #[cfg(target_pointer_width = "64")]
        {
            Self(U512::from_words(val))
        }

        #[cfg(target_pointer_width = "32")]
        {
            Self(U512::from_words([
                val[0] as u32,
                (val[0] >> 32) as u32,
                val[1] as u32,
                (val[1] >> 32) as u32,
                val[2] as u32,
                (val[2] >> 32) as u32,
                val[3] as u32,
                (val[3] >> 32) as u32,
                val[4] as u32,
                (val[4] >> 32) as u32,
                val[5] as u32,
                (val[5] >> 32) as u32,
                val[6] as u32,
                (val[6] >> 32) as u32,
                val[7] as u32,
                (val[7] >> 32) as u32,
            ]))
        }
    }

    /**
     * Create a [`BigInt`] from the given u32.
     */
    pub const fn from_u32(val: u32) -> Self {
        Self(U512::from_u32(val))
    }

    /**
     * Create a [`BigInt`] from the given hex string.
     */
    pub fn from_be_hex(hex_str: &str) -> Self {
        Self(U512::from_be_hex(hex_str))
    }

    /**
     * Returns `ceil(log_2(&self))`.
     *
     * # Remarks
     * Runs in variable time with respect to `self`
     */
    pub fn vartime_log2(&self) -> u32 {
        let mut log2 = 0;

        if *self == BigInt::ZERO {
            panic!("Cannot compute log2(0).");
        }

        let bitlen = self.limbs().len() * std::mem::size_of::<Limb>() * 8;

        for i in 0..bitlen {
            let i = bitlen - 1 - i;
            let bit_val = self.bit_vartime(i);

            if bit_val == 1 && log2 == 0 {
                log2 = i as u32;
            } else if bit_val == 1 {
                log2 += 1;
            }
        }

        log2
    }

    /**
     * Compute the multiplicative inverse of self with respect to F*_p, where
     * `p` is prime.
     *
     * # Remarks
     * This algorithm computes self^(p-2) in F*_p. This is the inverse as a
     * consequence of Fermat's Little Theorem. Since x != 0 is a generator of
     * F_p: `x^p-1 = x * x^p-2 = 1.` This means x^p-2 is x^-1.
     *
     * This algorithm runs in constant time.
     *
     * `p` should be prime, but this isn't enforced by the algorithm.
     * Incorrect results may occur if `p` is not prime.
     *
     * `p` should be larger than 2, but what in tarnation would you need this
     * algorithm for in a unary or binary field?
     *
     * TODO: Are there better algorithms?
     *
     * # Panics
     * * If self == 0
     * * If p == 0
     */
    pub fn inverse_fp(&self, p: &Self) -> Self {
        if *self == BigInt::ZERO {
            panic!("Cannot compute the inverse of zero.");
        }

        if *p == BigInt::ZERO {
            panic!("Cannot have a finite field of zero size.");
        }

        let p_min_2 = BigInt::from(p.wrapping_sub(&BigInt::from(2u16)));

        self.pow_fp(&p_min_2, p)
    }

    /**
     * Compute self to the x power in F_p using the fast powers algorithm.
     *
     * # Remarks
     * This algorithm runs in constant time.
     *
     * `x` should be less than `p`.
     *
     * # Panics
     * * If p is zero.
     */
    pub fn pow_fp(&self, x: &Self, p: &Self) -> Self {
        if *p == BigInt::ZERO {
            panic!("Cannot have a finite field of zero size.");
        }

        let mut cur_power = self.0;
        let mut result = UInt::ONE;

        let power_count = 8 * 8 * std::mem::size_of::<Limb>();

        for i in 0..power_count {
            // Time is variable with respect to i, a public value.
            let bit = x.bit_vartime(i) as u8;
            let bit = Choice::from(bit);

            let v = UInt::conditional_select(&UInt::ONE, &cur_power, bit);

            result = result.wrapping_mul(&v).reduce(p).unwrap();
            cur_power = cur_power.wrapping_mul(&cur_power).reduce(p).unwrap();
        }

        BigInt::from(result)
    }

    /**
     * The value 0.
     */
    pub const ZERO: Self = Self(U512::ZERO);

    /**
     * The value 1.
     */
    pub const ONE: Self = Self(U512::ONE);
}

/**
 * The methods needed for a type to serve as a proof
 * system in the Sunscreen ecosystem.
 */
pub trait ZkpBackend {
    /**
     * The field this backend uses in computation.
     */
    type Field: BackendField;

    /**
     * Create a proof for the given executable Sunscreen
     * program with the given inputs.
     */
    fn prove(&self, graph: &ExecutableZkpProgram, inputs: &[BigInt]) -> Result<Proof>;

    /**
     * Verify the given proof for the given executable
     * Sunscreen program.
     */
    fn verify(&self, graph: &ExecutableZkpProgram, proof: &Proof) -> Result<()>;

    /**
     * JIT the given frontend-compiled ZKP program
     * to an executable Sunscreen program for use by
     * a prover.
     *
     * # Remarks
     * Implementors should generally just call
     * [`jit_prover<U>`](jit_prover), passing the
     * appropriate backend field type for U.
     */
    fn jit_prover(
        &self,
        prog: &CompiledZkpProgram,
        constant_inputs: &[BigInt],
        public_inputs: &[BigInt],
        private_inputs: &[BigInt],
<<<<<<< HEAD
        debug_session_provider: Option<&Box<dyn DebugSessionProvider<Operation, BigInt, String>>>,
=======
        debug_session_provider: Option<&dyn DebugSessionProvider<Operation, BigInt, String>>,
>>>>>>> f66aa69b
    ) -> Result<ExecutableZkpProgram>;

    /**
     * JIT the given backend-compiled ZKP program to an
     * executable Sunscreen program for use by a verifier.
     *
     * # Remarks
     * Implementors should generally just call
     * [`jit_verifier<U>`](jit_verifier), passing the
     * appropriate backend field type for U.
     */
    fn jit_verifier(
        &self,
        prog: &CompiledZkpProgram,
        constant_inputs: &[BigInt],
        public_inputs: &[BigInt],
    ) -> Result<ExecutableZkpProgram>;
}

/**
 * Indicates the given type is a field used used in a
 * ZKP backend. E.g. Bulletproofs uses Ristretto `Scalar`
 * values.
 */
pub trait BackendField:
    Add<Self, Output = Self>
    + Sub<Self, Output = Self>
    + Mul<Self, Output = Self>
    + Neg<Output = Self>
    + Clone // Breaks object safety due to +Sized.
    + TryFrom<BigInt, Error = Error>
    + ZkpInto<BigInt>
{
    /**
     * The modulus of the proof system's `BackendField` type.
     */
    const FIELD_MODULUS: BigInt;
}

/**
 * See [`std::convert::From`]. This trait exists to avoid limitations
 * with foreign trait rules.
 */
pub trait ZkpFrom<T> {
    /**
     * See [`std::convert::From::from`].
     */
    fn zkp_from(val: T) -> Self;
}

/**
 * See [`std::convert::Into`]. This trait exists to avoid limitations
 * with foreign trait rules.
 */
pub trait ZkpInto<T> {
    /**
     * See [`std::convert::Into::into`].
     */
    fn zkp_into(self) -> T;
}

impl<T, U> ZkpInto<T> for U
where
    T: ZkpFrom<U>,
{
    fn zkp_into(self) -> T {
        T::zkp_from(self)
    }
}

#[cfg(test)]
mod tests {
    use crate::bulletproofs::BulletproofsBackend;

    use super::*;

    #[test]
    fn log2_works() {
        assert_eq!(BigInt::from(4u16).vartime_log2(), 2);
        assert_eq!(BigInt::from(5u16).vartime_log2(), 3);
        assert_eq!(BigInt::from(6u16).vartime_log2(), 3);
        assert_eq!(BigInt::from(8u16).vartime_log2(), 3);
    }

    #[test]
    fn inverse_works() {
        let test_case = |x: BigInt, p: BigInt| {
            let x_inv = x.inverse_fp(&p);

            assert_eq!(x_inv.wrapping_mul(&x).reduce(&p).unwrap(), UInt::ONE);
        };

        struct TestProvider {}

        impl DebugSessionProvider<jit::Operation, BigInt, String> for TestProvider {
            fn add_session(
                &self,
<<<<<<< HEAD
                session: sunscreen_compiler_common::Session<jit::Operation, BigInt, String>,
=======
                _session: sunscreen_compiler_common::Session<jit::Operation, BigInt, String>,
>>>>>>> f66aa69b
            ) {
                unreachable!()
            }
        }

        test_case(BigInt::from(7u16), BigInt::from(11u16));
        test_case(BigInt::from(8u16), BigInt::from(11u16));
        test_case(BigInt::from(9u16), BigInt::from(11u16));
        test_case(
            BigInt::from(1234u32),
            <BulletproofsBackend as ZkpBackend>::Field::FIELD_MODULUS,
        );
    }
}<|MERGE_RESOLUTION|>--- conflicted
+++ resolved
@@ -130,12 +130,8 @@
 impl Serialize for dyn Gadget {
     fn serialize<S>(&self, serializer: S) -> std::result::Result<S::Ok, S::Error>
     where
-<<<<<<< HEAD
-        S: serde::Serializer {
-=======
         S: serde::Serializer,
     {
->>>>>>> f66aa69b
         serializer.serialize_str(self.debug_name())
     }
 }
@@ -188,7 +184,6 @@
 impl Serialize for BigInt {
     fn serialize<S>(&self, serializer: S) -> std::result::Result<S::Ok, S::Error>
     where
-<<<<<<< HEAD
         S: serde::Serializer {
         let raw_str = self.to_string();
         match raw_str.find(|c: char| c.is_numeric() && c != '0') {
@@ -196,11 +191,6 @@
             None => serializer.serialize_str("0")
         }
         
-=======
-        S: serde::Serializer,
-    {
-        serializer.serialize_str(self.to_string().as_str())
->>>>>>> f66aa69b
     }
 }
 
@@ -436,11 +426,7 @@
         constant_inputs: &[BigInt],
         public_inputs: &[BigInt],
         private_inputs: &[BigInt],
-<<<<<<< HEAD
-        debug_session_provider: Option<&Box<dyn DebugSessionProvider<Operation, BigInt, String>>>,
-=======
         debug_session_provider: Option<&dyn DebugSessionProvider<Operation, BigInt, String>>,
->>>>>>> f66aa69b
     ) -> Result<ExecutableZkpProgram>;
 
     /**
@@ -538,11 +524,7 @@
         impl DebugSessionProvider<jit::Operation, BigInt, String> for TestProvider {
             fn add_session(
                 &self,
-<<<<<<< HEAD
-                session: sunscreen_compiler_common::Session<jit::Operation, BigInt, String>,
-=======
                 _session: sunscreen_compiler_common::Session<jit::Operation, BigInt, String>,
->>>>>>> f66aa69b
             ) {
                 unreachable!()
             }
