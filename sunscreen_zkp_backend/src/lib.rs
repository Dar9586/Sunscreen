--- conflicted
+++ resolved
@@ -184,15 +184,11 @@
     where
         S: serde::Serializer,
     {
-<<<<<<< HEAD
-        serializer.serialize_str(self.to_string().as_str())
-=======
         let raw_str = self.to_string();
         match raw_str.find(|c: char| c.is_numeric() && c != '0') {
             Some(_) => serializer.serialize_str(raw_str.trim_start_matches('0')),
             None => serializer.serialize_str("0"),
         }
->>>>>>> 8df0cbfc
     }
 }
 
