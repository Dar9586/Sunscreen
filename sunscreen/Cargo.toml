[package]
name = "sunscreen"
# Read and understand
# https://doc.rust-lang.org/cargo/reference/semver.html
# before bumping the version.
version = "0.8.1"
edition = "2021"

authors = ["Sunscreen"]
rust-version = "1.56.0"
license = "AGPL-3.0-only"
description = "A Fully Homomorphic Encryption (FHE) compiler supporting the Brakerski/Fan-Vercauteren (BFV) scheme."
homepage = "https://sunscreen.tech"
repository = "https://github.com/Sunscreen-tech/Sunscreen"
documentation = "https://docs.sunscreen.tech"
keywords = ["FHE", "BFV", "lattice", "cryptography"]
categories = ["cryptography"]
readme = "crates-io.md"

# Load the playground with all relevant features
[package.metadata.playground]
features = ["bulletproofs", "linkedproofs"]

# Build docs.rs with these features
[package.metadata.docs.rs]
features = ["bulletproofs", "linkedproofs"]
rustdoc-args = ["--html-in-header", "docs/assets/katex-header.html"]

[dependencies]
bumpalo = { workspace = true }
crypto-bigint = { workspace = true }
log = { workspace = true }
num = { workspace = true }
paste = { workspace = true }
petgraph = { workspace = true }
sunscreen_compiler_common = { workspace = true }
sunscreen_compiler_macros = { workspace = true }
sunscreen_backend = { workspace = true }
sunscreen_fhe_program = { workspace = true }
sunscreen_runtime = { workspace = true }
sunscreen_zkp_backend = { workspace = true }
seal_fhe = { workspace = true }
serde = { workspace = true }
subtle = { workspace = true }
static_assertions = { workspace = true }
thiserror = { workspace = true }

[dev-dependencies]
bincode = { workspace = true }
bulletproofs = { workspace = true }
criterion = { workspace = true }
curve25519-dalek = { workspace = true }
env_logger = { workspace = true }
fhe = { workspace = true }
fhe-traits = { workspace = true }
float-cmp = { workspace = true }
lazy_static = { workspace = true }
logproof = { workspace = true }
proptest = { workspace = true }
rand = { workspace = true }
<<<<<<< HEAD
serde_json = { workspace = true }
=======
>>>>>>> 191536e5
sunscreen_zkp_backend = { workspace = true, features = ["bulletproofs"] }
sunscreen_compiler_common = { workspace = true }

[features]
bulletproofs = ["sunscreen_zkp_backend/bulletproofs"]
hexl = ["seal_fhe/hexl"]
linkedproofs = ["bulletproofs", "sunscreen_runtime/linkedproofs"]
transparent-ciphertexts = ["seal_fhe/transparent-ciphertexts"]
deterministic = ["seal_fhe/deterministic", "sunscreen_runtime/deterministic"]

[[bench]]
name = "fractional_range_proof"
harness = false

[[bench]]
name = "libs"
harness = false

[[bench]]
name = "smart_fhe"
harness = false<|MERGE_RESOLUTION|>--- conflicted
+++ resolved
@@ -58,10 +58,6 @@
 logproof = { workspace = true }
 proptest = { workspace = true }
 rand = { workspace = true }
-<<<<<<< HEAD
-serde_json = { workspace = true }
-=======
->>>>>>> 191536e5
 sunscreen_zkp_backend = { workspace = true, features = ["bulletproofs"] }
 sunscreen_compiler_common = { workspace = true }
 
