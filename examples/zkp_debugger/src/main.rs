use std::{thread, time::Duration};

<<<<<<< HEAD
use sunscreen::{
    types::zkp::{ConstrainCmp, NativeField},
    zkp_program, Compiler, Runtime, ZkpProgramInput,
};
=======
use sunscreen::{types::zkp::NativeField, zkp_program, Compiler, Runtime, ZkpProgramInput};
>>>>>>> 8df0cbfc
use sunscreen_zkp_backend::{bulletproofs::BulletproofsBackend, BackendField, ZkpBackend};

fn main() {
    type BPField = NativeField<<BulletproofsBackend as ZkpBackend>::Field>;

    #[zkp_program(backend = "bulletproofs")]
    fn prove_sum_eq<F: BackendField>(a: NativeField<F>, b: NativeField<F>, c: NativeField<F>) {
<<<<<<< HEAD
        (a + b).constrain_eq(c);
        a.constrain_lt_bounded(b, 8)
=======
        (a + b).constrain_eq(c); // not satisfied
        (b - a).constrain_eq(NativeField::<F>::from(1));
>>>>>>> 8df0cbfc
    }

    let app = Compiler::new()
        .zkp_backend::<BulletproofsBackend>()
        .zkp_program(prove_sum_eq)
        .compile()
        .unwrap();

    let prog = app.get_zkp_program(prove_sum_eq).unwrap();

    let runtime = Runtime::new_zkp(&BulletproofsBackend::new()).unwrap();

    let inputs: Vec<ZkpProgramInput> = vec![
        BPField::from(1).into(),
        BPField::from(2).into(),
<<<<<<< HEAD
        BPField::from(3).into(),
=======
        BPField::from(4).into(), // Problematic: 1 + 2 != 4.
>>>>>>> 8df0cbfc
    ];

    let _proof = runtime.prove(prog, vec![], vec![], inputs);

    // proof.unwrap();

    loop {
        thread::sleep(Duration::from_secs(1));
    }
}<|MERGE_RESOLUTION|>--- conflicted
+++ resolved
@@ -1,13 +1,6 @@
 use std::{thread, time::Duration};
 
-<<<<<<< HEAD
-use sunscreen::{
-    types::zkp::{ConstrainCmp, NativeField},
-    zkp_program, Compiler, Runtime, ZkpProgramInput,
-};
-=======
 use sunscreen::{types::zkp::NativeField, zkp_program, Compiler, Runtime, ZkpProgramInput};
->>>>>>> 8df0cbfc
 use sunscreen_zkp_backend::{bulletproofs::BulletproofsBackend, BackendField, ZkpBackend};
 
 fn main() {
@@ -15,13 +8,8 @@
 
     #[zkp_program(backend = "bulletproofs")]
     fn prove_sum_eq<F: BackendField>(a: NativeField<F>, b: NativeField<F>, c: NativeField<F>) {
-<<<<<<< HEAD
-        (a + b).constrain_eq(c);
-        a.constrain_lt_bounded(b, 8)
-=======
         (a + b).constrain_eq(c); // not satisfied
         (b - a).constrain_eq(NativeField::<F>::from(1));
->>>>>>> 8df0cbfc
     }
 
     let app = Compiler::new()
@@ -37,11 +25,7 @@
     let inputs: Vec<ZkpProgramInput> = vec![
         BPField::from(1).into(),
         BPField::from(2).into(),
-<<<<<<< HEAD
-        BPField::from(3).into(),
-=======
         BPField::from(4).into(), // Problematic: 1 + 2 != 4.
->>>>>>> 8df0cbfc
     ];
 
     let _proof = runtime.prove(prog, vec![], vec![], inputs);
