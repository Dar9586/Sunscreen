use crate::{
    fhe_program_transforms::*,
    internals::attr::{FheProgramAttrs, Scheme},
};
use proc_macro2::{Span, TokenStream};
use quote::{quote, quote_spanned};
use sunscreen_compiler_common::macros::{extract_fn_arguments, ExtractFnArgumentsError, FnArgInfo};
use syn::{parse_macro_input, spanned::Spanned, Error, Ident, ItemFn, Result, Type};

pub fn fhe_program_impl(
    metadata: proc_macro::TokenStream,
    input: proc_macro::TokenStream,
) -> proc_macro::TokenStream {
<<<<<<< HEAD
    let input_fn = parse_macro_input!(input as ItemFn);
    let raw_fn = input_fn.span().source_text().unwrap_or_default();

    let fhe_program_name = &input_fn.sig.ident;
    let vis = &input_fn.vis;
    let body = &input_fn.block;
    let inputs = &input_fn.sig.inputs;
    let ret = &input_fn.sig.output;

=======
    let item_fn = parse_macro_input!(input as ItemFn);
>>>>>>> c0ef426c
    let attr_params = parse_macro_input!(metadata as FheProgramAttrs);
    match FheProgram::new(&item_fn, attr_params).map(|f| f.output()) {
        Ok(t) => proc_macro::TokenStream::from(t),
        Err(e) => proc_macro::TokenStream::from(Error::into_compile_error(e)),
    }
}

struct FheProgram<'a> {
    // The function passed to the proc macro
    item_fn: &'a ItemFn,
    // The attributes on the proc macro
    attr_params: FheProgramAttrs,
    // Each argument's attributes, type, and identifier
    unwrapped_inputs: Vec<FnArgInfo<'a>>,
    // Return types of the input program (tuple turns into vector)
    return_types: Vec<Type>,
    // Return types of the fhe program (i.e. wrapped in FheProgramNode)
    fhe_program_return_types: Vec<Type>,
}

impl<'a> FheProgram<'a> {
    // Handles validation
    fn new(item_fn: &'a ItemFn, attr_params: FheProgramAttrs) -> Result<Self> {
        let generics = &item_fn.sig.generics;
        let inputs = &item_fn.sig.inputs;
        let ret = &item_fn.sig.output;

        if !generics.params.is_empty() {
            return Err(Error::new(
                generics.params.span(),
                "FHE programs do not support generics.",
            ));
        }

        let unwrapped_inputs: Vec<(Vec<syn::Attribute>, &Type, &Ident)> =
            extract_fn_arguments(inputs)
                .map_err(|e| match e {
                    ExtractFnArgumentsError::ContainsSelf(s) => {
                        Error::new(s, "FHE programs must not contain `self`")
                    }
                    ExtractFnArgumentsError::ContainsMut(s) => {
                        Error::new(s, "FHE program arguments cannot be `mut`")
                    }
                    ExtractFnArgumentsError::IllegalPat(s) => Error::new(s, "Expected Identifier"),
                    ExtractFnArgumentsError::IllegalType(s) => Error::new(
                        s,
                        "FHE program arguments must be an array or named struct type",
                    ),
                })
                .and_then(|v| {
                    for arg in &v {
                        if !arg.0.is_empty() {
                            return Err(Error::new(
                                arg.0[0].span(),
                                "FHE program arguments do not support attributes.",
                            ));
                        }
                    }
                    Ok(v)
                })?;

        let return_types = extract_return_types(ret)
            .map_err(|ExtractReturnTypesError::IllegalType(s)|
                Error::new(s, "FHE programs may return a single value or a tuple of values. Each type must be an FHE type or array of such.")
            )?;

        let fhe_program_return_types = return_types
            .iter()
            .map(map_fhe_type)
            .collect::<std::result::Result<Vec<Type>, MapFheTypeError>>()
            .map_err(|MapFheTypeError::IllegalType(s)|
                Error::new(s, "Each return type for an FHE program must be either an array or named struct type.")
            )?;

        Ok(Self {
            item_fn,
            attr_params,
            unwrapped_inputs,
            return_types,
            fhe_program_return_types,
        })
    }

    // The sunscreen::CallSignature value
    fn signature(&self) -> TokenStream {
        let argument_types = self
            .unwrapped_inputs
            .iter()
            .map(|(_, t, _)| (**t).clone())
            .collect::<Vec<Type>>();
        emit_signature(&argument_types, &self.return_types)
    }

    // The arguments to the internal closure (input args wrapped in FheProgramNode)
    fn fhe_program_args(&self) -> Vec<TokenStream> {
        self.unwrapped_inputs
            .iter()
            .map(|(_, ty, name)| {
                let ty = map_fhe_type(ty).unwrap();
                quote! {
                    #name: #ty,
                }
            })
            .collect()
    }

    // Variable declarations like (but not exactly):
    // `__c_0: FheProgramNode<Cipher<Signed>> = FheProgramNode::input()`
    fn fhe_arg_var_decl(&self) -> Vec<TokenStream> {
        self.unwrapped_inputs
            .iter()
            .enumerate()
            .map(|(i, t)| {
                let var_name = format!("__c_{}", i);
                create_fhe_program_node(&var_name, t.1)
            })
            .collect()
    }

    // The variables themselves (used after declaration): e.g. `__c_0`
    // Note: must match naming format from `fhe_arg_var_decl`.
    fn fhe_arg_vars(&self) -> Vec<TokenStream> {
        self.unwrapped_inputs
            .iter()
            .enumerate()
            .map(|(i, t)| {
                let id = Ident::new(&format!("__c_{}", i), Span::call_site());
                quote_spanned!(t.1.span()=> #id)
            })
            .collect()
    }

    // Identifiers of the internal_inner return values, e.g. `__r_0`
    // These are spanned on their respective return types.
    fn inner_return_idents(&self) -> Vec<Ident> {
        self.fhe_program_return_types
            .iter()
            .enumerate()
            .map(|(i, t)| Ident::new(&format!("__r_{}", i), t.span()))
            .collect()
    }

    fn output(self) -> TokenStream {
        let input_fn = self.item_fn;
        let attr_params = &self.attr_params;
        let unwrapped_inputs = &self.unwrapped_inputs;
        let return_types = &self.return_types;
        let fhe_program_return_types = &self.fhe_program_return_types;

        let fhe_program_name = &input_fn.sig.ident;
        let vis = &input_fn.vis;
        let body = &input_fn.block;

        let chain_count = attr_params.chain_count;
        let scheme_type = match attr_params.scheme {
            Scheme::Bfv => {
                quote! {
                    sunscreen::SchemeType::Bfv
                }
            }
        };

        let fhe_program_args = self.fhe_program_args();
        let fhe_program_return = pack_into_tuple(fhe_program_return_types);

        let inner_return = pack_into_tuple(&wrap_impl_coerce(fhe_program_return_types));
        let inner_arg_values = unwrapped_inputs.iter().map(|(_, _, name)| *name);
        let inner_return_idents = self.inner_return_idents();
        let inner_return_values = pack_into_tuple(&inner_return_idents);
        // E.g. (_r1.into(), _r2.into())
        let inner_return_into_values = pack_into_tuple(&suffix_coerce(&inner_return_idents));

        let signature = self.signature();

        let fhe_arg_var_decl = self.fhe_arg_var_decl();
        let fhe_arg_vars = self.fhe_arg_vars();
        let output_var = Ident::new("__v", Span::call_site());
        let output_capture = emit_output_capture(&output_var, return_types);

        let fhe_program_struct_name =
            Ident::new(&format!("{}_struct", fhe_program_name), Span::call_site());

        let fhe_program_name_literal = format!("{}", fhe_program_name);

        quote! {
            #[allow(non_camel_case_types)]
            #[derive(Clone)]
            #vis struct #fhe_program_struct_name {
                chain_count: usize
            }

<<<<<<< HEAD
        impl sunscreen::FheProgramFn for #fhe_program_struct_name {
            fn build(&self, params: &sunscreen::Params) -> sunscreen::Result<sunscreen::fhe::FheFrontendCompilation> {
                use std::cell::RefCell;
                use std::mem::transmute;
                use sunscreen::{fhe::{CURRENT_PROGRAM_CTX, FheContext}, ContextEnum, Error, INDEX_ARENA, Result, Params, SchemeType, Value, types::{intern::{FheProgramNode, Input, Output}, NumCiphertexts, Type, TypeName, SwapRows, LaneCount, TypeNameInstance}};
=======
            impl sunscreen::FheProgramFn for #fhe_program_struct_name {
                #[allow(unused_imports)]
                fn build(&self, params: &sunscreen::Params) -> sunscreen::Result<sunscreen::fhe::FheFrontendCompilation> {
                    use std::cell::RefCell;
                    use std::mem::transmute;
                    use sunscreen::{fhe::{CURRENT_FHE_CTX, FheContext}, Error, INDEX_ARENA, Result, Params, SchemeType, Value, types::{intern::{FheProgramNode, Input, Output, Coerce}, NumCiphertexts, Type, TypeName, SwapRows, LaneCount, TypeNameInstance}};

                    if SchemeType::Bfv != params.scheme_type {
                        return Err(Error::IncorrectScheme)
                    }

                    let mut context = FheContext::new(params.clone());

                    CURRENT_FHE_CTX.with(|ctx| {
                        #[allow(clippy::let_unit_value)]
                        #[allow(clippy::unused_unit)]
                        #[allow(clippy::type_complexity)]
                        #[forbid(unused_variables)]
                        let internal = | #(#fhe_program_args)* | -> #fhe_program_return {
                            fn internal_inner(#(#fhe_program_args)*) -> #inner_return #body

                            let #inner_return_values = internal_inner( #(#inner_arg_values),* );
                            #inner_return_into_values
                        };

                        // Transmute away the lifetime to 'static. So long as we are careful with internal()
                        // panicing, this is safe because we set the context back to none before the funtion
                        // returns.
                        ctx.swap(&RefCell::new(Some(unsafe { transmute(&mut context) })));

                        #(#fhe_arg_var_decl)*

                        let panic_res = std::panic::catch_unwind(|| {
                            internal(#(#fhe_arg_vars),*)
                        });

                        // when panicing or not, we need to collect our indicies arena and
                        // unset the context reference.
                        match panic_res {
                            Ok(#output_var) => { #output_capture },
                            Err(err) => {
                                INDEX_ARENA.with(|allocator| {
                                    allocator.borrow_mut().reset()
                                });
                                ctx.swap(&RefCell::new(None));
                                std::panic::resume_unwind(err)
                            }
                        };

                        INDEX_ARENA.with(|allocator| {
                            allocator.borrow_mut().reset()
                        });
                        ctx.swap(&RefCell::new(None));
                    });
>>>>>>> c0ef426c

                    Ok(context.graph)
                }

<<<<<<< HEAD
                // TODO: Other schemes.
                let mut context = ContextEnum::Fhe(FheContext::new(params.clone()));
                context.push_group(#fhe_program_name_literal, #raw_fn);

                CURRENT_PROGRAM_CTX.with(|ctx| {
                    #[allow(clippy::type_complexity)]
                    #[forbid(unused_variables)]
                    let internal = | #(#fhe_program_args)* | -> #fhe_program_return
                        #body
                    ;

                    // Transmute away the lifetime to 'static. So long as we are careful with internal()
                    // panicing, this is safe because we set the context back to none before the funtion
                    // returns.
                    ctx.swap(&RefCell::new(Some(unsafe { transmute(&mut context) })));
=======
                fn signature(&self) -> sunscreen::CallSignature {
                    #[allow(unused_imports)]
                    use sunscreen::types::NumCiphertexts;

                    #signature
                }
>>>>>>> c0ef426c

                fn scheme_type(&self) -> sunscreen::SchemeType {
                    #scheme_type
                }

                fn name(&self) -> &str {
                    #fhe_program_name_literal
                }

                fn chain_count(&self) -> usize {
                    self.chain_count
                }
            }

            impl AsRef<str> for #fhe_program_struct_name {
                fn as_ref(&self) -> &str {
                    use sunscreen::FheProgramFn;

<<<<<<< HEAD
                Ok(context.unwrap_fhe().graph.clone())
=======
                    self.name()
                }
>>>>>>> c0ef426c
            }

            #[allow(non_upper_case_globals)]
            #vis const #fhe_program_name: #fhe_program_struct_name = #fhe_program_struct_name {
                chain_count: #chain_count
            };
        }
    }
}

#[cfg(test)]
mod test {
    use syn::parse_quote;

    use super::*;

    #[test]
    fn basic_multiply_works() {
        let attrs = FheProgramAttrs {
            scheme: Scheme::Bfv,
            chain_count: 1,
        };
        let attempt_fn = parse_quote! {
            fn simple_multiply(a: Cipher<Signed>, b: Cipher<Signed>) -> Cipher<Signed> {
                a * b
            }
        };

        assert!(FheProgram::new(&attempt_fn, attrs).is_ok())
    }

    #[test]
    fn disallows_mut() {
        let attrs = FheProgramAttrs {
            scheme: Scheme::Bfv,
            chain_count: 1,
        };
        let attempt_fn = parse_quote! {
            fn simple_multiply(mut a: Cipher<Signed>, b: Cipher<Signed>) -> Cipher<Signed> {
                a * b
            }
<<<<<<< HEAD

            fn source(&self) -> &'static str {
                #raw_fn
            }
        }
=======
        };
>>>>>>> c0ef426c

        assert!(FheProgram::new(&attempt_fn, attrs).is_err())
    }

    #[test]
    fn disallows_generics() {
        let attrs = FheProgramAttrs {
            scheme: Scheme::Bfv,
            chain_count: 1,
        };
        let attempt_fn = parse_quote! {
            fn simple_multiply<T>(a: Cipher<T>, b: Cipher<Signed>) -> Cipher<Signed> {
                b
            }
        };

        assert!(FheProgram::new(&attempt_fn, attrs).is_err())
    }
}<|MERGE_RESOLUTION|>--- conflicted
+++ resolved
@@ -11,19 +11,7 @@
     metadata: proc_macro::TokenStream,
     input: proc_macro::TokenStream,
 ) -> proc_macro::TokenStream {
-<<<<<<< HEAD
-    let input_fn = parse_macro_input!(input as ItemFn);
-    let raw_fn = input_fn.span().source_text().unwrap_or_default();
-
-    let fhe_program_name = &input_fn.sig.ident;
-    let vis = &input_fn.vis;
-    let body = &input_fn.block;
-    let inputs = &input_fn.sig.inputs;
-    let ret = &input_fn.sig.output;
-
-=======
     let item_fn = parse_macro_input!(input as ItemFn);
->>>>>>> c0ef426c
     let attr_params = parse_macro_input!(metadata as FheProgramAttrs);
     match FheProgram::new(&item_fn, attr_params).map(|f| f.output()) {
         Ok(t) => proc_macro::TokenStream::from(t),
@@ -168,6 +156,7 @@
 
     fn output(self) -> TokenStream {
         let input_fn = self.item_fn;
+        let raw_fn = input_fn.span().source_text().unwrap_or_default();
         let attr_params = &self.attr_params;
         let unwrapped_inputs = &self.unwrapped_inputs;
         let return_types = &self.return_types;
@@ -215,13 +204,6 @@
                 chain_count: usize
             }
 
-<<<<<<< HEAD
-        impl sunscreen::FheProgramFn for #fhe_program_struct_name {
-            fn build(&self, params: &sunscreen::Params) -> sunscreen::Result<sunscreen::fhe::FheFrontendCompilation> {
-                use std::cell::RefCell;
-                use std::mem::transmute;
-                use sunscreen::{fhe::{CURRENT_PROGRAM_CTX, FheContext}, ContextEnum, Error, INDEX_ARENA, Result, Params, SchemeType, Value, types::{intern::{FheProgramNode, Input, Output}, NumCiphertexts, Type, TypeName, SwapRows, LaneCount, TypeNameInstance}};
-=======
             impl sunscreen::FheProgramFn for #fhe_program_struct_name {
                 #[allow(unused_imports)]
                 fn build(&self, params: &sunscreen::Params) -> sunscreen::Result<sunscreen::fhe::FheFrontendCompilation> {
@@ -233,9 +215,10 @@
                         return Err(Error::IncorrectScheme)
                     }
 
-                    let mut context = FheContext::new(params.clone());
-
-                    CURRENT_FHE_CTX.with(|ctx| {
+                    let mut context = ContextEnum::Fhe(FheContext::new(params.clone()));
+                    context.push_group(#fhe_program_name_literal, #raw_fn);
+
+                    CURRENT_PROGRAM_CTX.with(|ctx| {
                         #[allow(clippy::let_unit_value)]
                         #[allow(clippy::unused_unit)]
                         #[allow(clippy::type_complexity)]
@@ -276,35 +259,16 @@
                         });
                         ctx.swap(&RefCell::new(None));
                     });
->>>>>>> c0ef426c
-
-                    Ok(context.graph)
-                }
-
-<<<<<<< HEAD
-                // TODO: Other schemes.
-                let mut context = ContextEnum::Fhe(FheContext::new(params.clone()));
-                context.push_group(#fhe_program_name_literal, #raw_fn);
-
-                CURRENT_PROGRAM_CTX.with(|ctx| {
-                    #[allow(clippy::type_complexity)]
-                    #[forbid(unused_variables)]
-                    let internal = | #(#fhe_program_args)* | -> #fhe_program_return
-                        #body
-                    ;
-
-                    // Transmute away the lifetime to 'static. So long as we are careful with internal()
-                    // panicing, this is safe because we set the context back to none before the funtion
-                    // returns.
-                    ctx.swap(&RefCell::new(Some(unsafe { transmute(&mut context) })));
-=======
+
+                    Ok(context.unwrap_fhe().graph.clone())
+                }
+
                 fn signature(&self) -> sunscreen::CallSignature {
                     #[allow(unused_imports)]
                     use sunscreen::types::NumCiphertexts;
 
                     #signature
                 }
->>>>>>> c0ef426c
 
                 fn scheme_type(&self) -> sunscreen::SchemeType {
                     #scheme_type
@@ -316,6 +280,10 @@
 
                 fn chain_count(&self) -> usize {
                     self.chain_count
+                }
+                
+                fn source(&self) -> &'static str {
+                    #raw_fn
                 }
             }
 
@@ -323,12 +291,8 @@
                 fn as_ref(&self) -> &str {
                     use sunscreen::FheProgramFn;
 
-<<<<<<< HEAD
-                Ok(context.unwrap_fhe().graph.clone())
-=======
                     self.name()
                 }
->>>>>>> c0ef426c
             }
 
             #[allow(non_upper_case_globals)]
@@ -370,15 +334,7 @@
             fn simple_multiply(mut a: Cipher<Signed>, b: Cipher<Signed>) -> Cipher<Signed> {
                 a * b
             }
-<<<<<<< HEAD
-
-            fn source(&self) -> &'static str {
-                #raw_fn
-            }
-        }
-=======
-        };
->>>>>>> c0ef426c
+        };
 
         assert!(FheProgram::new(&attempt_fn, attrs).is_err())
     }
